--- conflicted
+++ resolved
@@ -9,13 +9,9 @@
     args = parser.parse_args()
 
     user_messages = [
-<<<<<<< HEAD
-        'hi',
-=======
         # 'hi',
         # 'what can you do?',
         # 'show me information about Lawful Permanent Resident Admission for Naturalization'
->>>>>>> 05ee1a3e
     ]
 
     user_messages_it = iter(user_messages)
